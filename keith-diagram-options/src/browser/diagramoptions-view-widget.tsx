/*
 * KIELER - Kiel Integrated Environment for Layout Eclipse RichClient
 *
 * http://rtsys.informatik.uni-kiel.de/kieler
 *
 * Copyright 2018 by
 * + Kiel University
 *   + Department of Computer Science
 *     + Real-Time and Embedded Systems Group
 *
 * This code is provided under the terms of the Eclipse Public License (EPL).
 */

import { RenderOption } from '@kieler/keith-sprotty/lib/options';
import { TransformationOptionType } from '@kieler/keith-sprotty/lib/options';
import { Emitter } from '@theia/core';
import { Message, ReactWidget } from '@theia/core/lib/browser';
import { Event } from '@theia/core/lib/common';
import { injectable } from 'inversify';
import * as React from 'react';
import { isNullOrUndefined } from 'util';
import '../../src/browser/style/index.css';
import { diagramOptionsWidgetId } from '../common';
import { DisplayedActionData, LayoutOptionUIData, LayoutOptionValue, RangeOption, SynthesisOption, Type } from '../common/option-models';

/**
 * The widget displaying the diagram options.
 */
@injectable()
export class DiagramOptionsViewWidget extends ReactWidget {

    readonly onDidChangeOpenStateEmitter = new Emitter<boolean>()
    private synthesisOptions: SynthesisOption[]
    private layoutOptions: LayoutOptionUIData[]
    private renderingOptions: RenderOption[] = []
    private actions: DisplayedActionData[]
    private categoryMap: Map<string, SynthesisOption[]> = new Map
    public diagramWidgetId: string = ''

    constructor() {
        super()

        this.id = diagramOptionsWidgetId
        this.title.label = 'Diagram Options'
        this.title.iconClass = 'diagram-options-icon'
        this.addClass('theia-diagramoptions-view')
    }

    /**
     * Sets the synthesis options.
     * @param synthesisOptions The synthesis options to set.
     */
    public setSynthesisOptions(synthesisOptions: SynthesisOption[]): void {
        this.synthesisOptions = synthesisOptions
    }

    /**
     * Sets the layout options.
     * @param layoutOptions The layout options to set.
     */
    public setLayoutOptions(layoutOptions: LayoutOptionUIData[]): void {
        this.layoutOptions = layoutOptions
    }

    /**
     * Sets the actions.
     * @param actions The actions to set.
     */
    public setActions(actions: DisplayedActionData[]): void {
        this.actions = actions
    }

    /**
     * Sets the client side render options.
     * @param renderOptions A list client side options.
     */
    public setRenderOptions(renderOptions: RenderOption[]) {
        this.renderingOptions = renderOptions
    }

    protected render(): JSX.Element {
        if (isNullOrUndefined(this.synthesisOptions)) {
            // Default view if no diagram has been opened yet.
            return <div className='diagram-option-widget'>
                <div className='diagram-option'>
                    {'No open diagram found.'}
                </div>
                <div
                    className='theia-button'
                    title='Update'
                    onClick={event => {
                        this.getOptions()
                    }}>
                    Update View
                </div>
            </div>
        } else {
            return <div className='diagram-option-widget'>
                {this.renderActions(this.actions)}
                {this.renderSynthesisOptions(this.synthesisOptions)}
                {this.renderRenderOptions(this.renderingOptions)}
                {this.renderLayoutOptions(this.layoutOptions)}
            </div>
        }
    }

    /**
     * Renders the actions.
     * @param actions The action data.
     */
    private renderActions(actions: DisplayedActionData[]): JSX.Element | undefined {
        let children: JSX.Element[] = []
        actions.forEach(action => {
            children.push(this.renderAction(action))
        })
        if (children.length === 0) {
            return undefined
        } else {
            return <div key='actions' className='diagram-option-actions'>
                <p className='diagram-option separator'>{'Actions'}</p>
                {...children}
            </div>
        }
    }

    /**
     * Renders a single action.
     * @param action The action data.
     */
    private renderAction(action: DisplayedActionData): JSX.Element {
        return <div
            key={action.actionId}
            className='theia-button'
            title={action.tooltipText}
            onClick={event => {
                this.sendNewAction(action.actionId)
            }}>
            {action.displayedName}
        </div>
    }

    /**
     * Renders the render options.
     * @param renderOptions The render options for the diagram.
     */
    private renderRenderOptions(renderOptions: RenderOption[]): JSX.Element | undefined {
        let children: JSX.Element[] = []
        // Render all top level options.
        renderOptions.forEach(option => {
            switch (option.type) {
                case TransformationOptionType.CHECK: {
                    children.push(this.renderCheckROption(option))
                    break
                }
                case TransformationOptionType.CHOICE: {
                    console.error('The rendering for ' + option.type + ' is not implemented yet.')
                    break
                }
                case TransformationOptionType.RANGE: {
                    console.error('The rendering for ' + option.type + ' is not implemented yet.')
                    break
                }
                case TransformationOptionType.SEPARATOR: {
                    console.error('The rendering for ' + option.type + ' is not implemented yet.')
                    break
                }
                default: {
                    console.error('The rendering for ' + option.type + ' is not implemented yet.')
                    break
                }
            }
        })
        if (children.length === 0) {
            return undefined
        } else {
            return <div key='renderOptions'>
                <p className='render-option separator'>{'Render Options'}</p>
                {...children}
            </div>
        }
    }

    /**
     * Renders a check SynthesisOption as an HTML checkbox.
     * @param option The check option to render.
     */
    private renderCheckOption(option: SynthesisOption, onClick: any): JSX.Element {
        const currentValue = option.currentValue
        let inputAttrs = {
            type: 'checkbox',
            id: option.name,
            name: option.name,
            defaultChecked: currentValue,
            onClick: (e: React.MouseEvent<HTMLInputElement>) => onClick(e, option)
        }

        return <div key={option.id} className='diagram-option'>
            <label htmlFor={option.name}>
                <input className='diagram-inputbox' {...inputAttrs} />
                {option.name}
            </label>
        </div>
    }

    /**
     * Renders a check RenderOption as an HTML checkbox.
     * @param option The check option to render.
     */
    private renderCheckROption(option: RenderOption): JSX.Element {
        return this.renderCheckOption(option as SynthesisOption, this.onCheckROption)
    }

    /**
     * Called whenever a checkbox has been clicked. Updates the option that belongs to this checkbox.
     * @param event The mouseEvent that clicked the checkbox.
     * @param option The render option connected to the clicked checkbox.
     */
    private onCheckROption = (event: React.MouseEvent<HTMLInputElement>, option: RenderOption): void => {
        option.currentValue = event.currentTarget.checked
        window.localStorage.setItem(option.id, JSON.stringify(option))
        this.sendNewRenderOption(option)
    }

    /**
     * Renders the synthesis options, it is assumed that the options are ordered in a way
     * that the category for each option comes before its corresponding options.
     * @param synthesisOptions The synthesis options for the diagram synthesis.
     */
    private renderSynthesisOptions(synthesisOptions: SynthesisOption[]): JSX.Element | undefined {
        this.categoryMap.clear()
        let children: JSX.Element[] = []
        let optionsToRender: SynthesisOption[] = []
        // Add all options to their categories.
        synthesisOptions.forEach(option => {
            if (option.type === TransformationOptionType.CATEGORY) {
                this.categoryMap.set(option.name, [])
                if (option.category) {
                    let list = this.categoryMap.get(option.category.name)
                    if (list) {
                        list.push(option)
                    }
                } else {
                    optionsToRender.push(option)
                }
            } else {
                if (option.category) {
                    let list = this.categoryMap.get(option.category.name)
                    if (list) {
                        list.push(option)
                    }
                } else {
                    optionsToRender.push(option)
                }
            }
        })
        // Render all top level options.
        children.push(...this.renderOptions(optionsToRender))
        if (children.length === 0) {
            return undefined
        } else {
            return <div key='synthesisOptions'>
                <p className='diagram-option separator'>{'Diagram Options'}</p>
                {...children}
            </div>
        }
    }

    /**
     * Renders the given options, assuming that the categoryMap is already set up.
     *
     * @param optionsToRender The options that should be rendered now.
     */
    private renderOptions(optionsToRender: SynthesisOption[]): JSX.Element[] {
        const children: JSX.Element[] = []
        optionsToRender.forEach(option => {
            switch (option.type) {
                case TransformationOptionType.CHECK: {
                    children.push(this.renderCheck(option))
                    break
                }
                case TransformationOptionType.CHOICE: {
                    children.push(this.renderChoice(option))
                    break
                }
                case TransformationOptionType.RANGE: {
                    children.push(this.renderRange(option as RangeOption))
                    break
                }
                case TransformationOptionType.TEXT: {
                    children.push(this.renderText(option))
                    break
                }
                case TransformationOptionType.SEPARATOR: {
                    children.push(this.renderSeparator(option))
                    break
                }
                case TransformationOptionType.CATEGORY: {
                    const list = this.categoryMap.get(option.name)
                    if (list) {
                        children.push(this.renderCategory(option, list))
                    }
                    break
                }
            }
        })
        return children
    }

    /**
     * Renders a check SynthesisOption as an HTML checkbox.
     * @param option The check option to render.
     */
    private renderCheck(option: SynthesisOption): JSX.Element {
        return this.renderCheckOption(option, this.onCheck)
    }

    /**
     * Called whenever a checkbox has been clicked. Updates the option that belongs to this checkbox.
     * @param event The mouseEvent that clicked the checkbox.
     * @param option The synthesis option connected to the clicked checkbox.
     */
    private onCheck = (event: React.MouseEvent<HTMLInputElement>, option: SynthesisOption): void => {
        option.currentValue = event.currentTarget.checked
        window.localStorage.setItem(option.id, JSON.stringify(option))
        this.sendNewSynthesisOption(option)
    }

    /**
     * Renders a choice SynthesisOption as an HTML fieldset with multiple radio buttons.
     *
     * @param option The choice option to render.
     */
    private renderChoice(option: SynthesisOption): JSX.Element {
        return <div key={option.id} className='diagram-option-choice'>
            <legend className='diagram-option'>{option.name}</legend>
            {option.values.map((value) => this.renderChoiceValue(value, option))}
        </div>
    }

    /**
     * Renders a radio button input for a choice option.
     *
     * @param value The value of the choice option.
     * @param option The option this radio button belongs to.
     */
    private renderChoiceValue(value: any, option: SynthesisOption): JSX.Element {
        return <div key={'' + option.id + value} className='diagram-option'>
            <label htmlFor={value}>
                <input
                    type='radio'
                    id={value}
                    name={option.name}
                    defaultChecked={value === option.currentValue}
                    onClick={e => this.onChoice(value, option)}
                />
                {value}
            </label>
        </div>
    }

    /**
     * Called whenever a choice radio button has been clicked. Updates the option that belongs to this button.
     * @param value The value that is clicked.
     * @param option The synthesis option connected to the clicked radio button.
     */
    private onChoice(value: any, option: SynthesisOption) {
        option.currentValue = value
        window.localStorage.setItem(option.id, JSON.stringify(option))
        this.sendNewSynthesisOption(option)
    }

    /**
     * Renders a range SynthesisOption as an HTML input with a range.
     *
     * @param option The range option to render.
     */
    private renderRange(option: RangeOption): JSX.Element {
        return <div key={option.id} className='diagram-option-range'>
            <label htmlFor={option.name}>{option.name}: {option.currentValue}</label>
            <input
                type='range'
                id={option.name}
                name={option.name}
                min={option.range.first}
                max={option.range.second}
                value={option.currentValue}
                step={option.stepSize}
                onChange={(event: React.ChangeEvent<HTMLInputElement>) => this.onRange(event, option)}
            />
        </div>
    }

    /**
     * Called whenever a range slider has been modified. Updates the option that belongs to this range slider.
     * @param event The mouseEvent that updated the range slider.
     * @param option The synthesis option connected to the range slider.
     */
    private onRange(event: React.ChangeEvent<HTMLInputElement>, option: SynthesisOption) {
        option.currentValue = event.currentTarget.value
        window.localStorage.setItem(option.id, JSON.stringify(option))
        this.update()
        this.sendNewSynthesisOption(option)
    }

    /**
     * Renders a text SynthesisOption as an HTML input with a text.
     *
     * @param option The text option to render.
     */
    private renderText(option: SynthesisOption): JSX.Element {
        return <div key={option.id} className='diagram-option-text'>
            <label htmlFor={option.name}>{option.name}:</label>
            <input
                type='text'
                id={option.name}
                name={option.name}
                value={option.currentValue}
                onChange={(event: React.ChangeEvent<HTMLInputElement>) => this.onText(event, option)}
            />
        </div>
    }

    /**
     * Called whenever a text option input field has been modified. Updates the option that belongs to this text field.
     * @param event The input event that updated the text field.
     * @param option The synthesis option connected to the text field.
     */
    private onText(event: React.ChangeEvent<HTMLInputElement>, option: SynthesisOption) {
        option.currentValue = event.currentTarget.value
        this.update()
        this.sendNewSynthesisOption(option)
    }

    /**
     * Renders a separator SynthesisOption as an HTML label.
     *
     * @param option The separator option to render.
     */
    private renderSeparator(option: SynthesisOption) {
        return <div key={option.id} className='diagram-option separator'>
            <label htmlFor={option.name}>{option.name}</label>
        </div>
    }

    /**
     * Renders a category SynthesisOption as an HTML details tag.
     * Also recursively renders all synthesis options that belong in this category.
     *
     * @param option The category option to render.
     */
    private renderCategory(option: SynthesisOption, synthesisOptions: SynthesisOption[]): JSX.Element {
        return <div key={option.id} className='diagram-option category'>
            <details open={option.currentValue}>
                <summary
                    onClick={(e: React.MouseEvent) => this.onCategory(e, option)}
                >{option.name}</summary>
                {this.renderCategoryOptions(synthesisOptions)}
            </details>
        </div>
    }

    /**
     * Called whenever a category details tag is opened or closed. Updates the option that belongs to this category.
     * @param event The mouseEvent that updated the category.
     * @param option The synthesis option connected to the category.
     */
    private onCategory(event: React.MouseEvent, option: SynthesisOption) {
        const clickedDetailsElement = event.currentTarget.parentElement
        // By the above definition, the parent of this element has to be the details element surrounding it.
        if (clickedDetailsElement === null || !(clickedDetailsElement instanceof HTMLDetailsElement)) {
            return
        }
        // This is called before the target opened or closed, so the inverted current open value is the correct value to use here.
        option.currentValue = !clickedDetailsElement.open
<<<<<<< HEAD
        window.localStorage.setItem(option.id, JSON.stringify(option))
        this.sendNewSynthesisOption(option)
=======
>>>>>>> a1a48be9
    }

    /**
     * Renders the options in this category.
     * @param options The options in this category.
     */
    private renderCategoryOptions(options: SynthesisOption[]): JSX.Element {
        let children: JSX.Element[] = []
        children.push(...this.renderOptions(options))
        return <div className='category-options'>{...children}</div>
    }

    /**
     * Renders the layout options. Returns undefined if there are no options to render.
     * @param layoutOptions The layout options to display.
     */
    private renderLayoutOptions(layoutOptions: LayoutOptionUIData[]): JSX.Element | undefined {
        let children: JSX.Element[] = []
        layoutOptions.forEach(option => {
            children.push(this.renderLayoutOption(option))
        })
        if (children.length === 0) {
            return undefined
        } else {
            return <div key='layoutOptions'>
                <p className='diagram-option separator'>{'Layout Options'}</p>
                {...children}
            </div>
        }
    }

    /**
     * Renders a single layout option.
     * @param layoutOption The layout option to render.
     */
    private renderLayoutOption(layoutOptionUIData: LayoutOptionUIData): JSX.Element {
        switch (layoutOptionUIData.type) { // TODO: implement the other cases, if neccessary.
            case Type.INT:
            case Type.DOUBLE: {
                return this.renderNumber(layoutOptionUIData)
            }
            case Type.BOOLEAN: {
                return this.renderBoolean(layoutOptionUIData)
            }
            case Type.ENUM: {
                return this.renderEnum(layoutOptionUIData)
            }
            case Type.ENUMSET: {
                return <p>{'Unimplemented layout option type!'}</p>
            }
            default: {
                return <p>{'Unknown layout option type!'}</p>
            }
        }
    }

    /**
     * Renders a layout option for INT or DOUBLE type as an HTML input of type range slider.
     * @param option The layout option to render.
     */
    private renderNumber(option: LayoutOptionUIData): JSX.Element {
        if (option.currentValue === undefined) {
            option.currentValue = option.defaultValue.k
        }
        return <div key={option.optionId} title={option.description} className='diagram-option'>
            <label htmlFor={option.name}>{option.name}: {option.currentValue}</label>
            <input
                type='range'
                id={option.optionId}
                name={option.name}
                min={option.minValue}
                max={option.maxValue}
                value={option.currentValue}
                step={1/*unknown*/}
                onChange={(event: React.ChangeEvent<HTMLInputElement>) => {
                    option.currentValue = event.currentTarget.value
                    this.onLayoutOption(option.optionId, option.currentValue)
                    this.update()
                }}
            />
        </div>
    }

    /**
     * Renders a layout option for BOOLEAN type as an HTML checkbox.
     * @param option The layout option to render.
     */
    private renderBoolean(option: LayoutOptionUIData): JSX.Element {
        if (option.currentValue === undefined) {
            option.currentValue = option.defaultValue.k
        }
        return <div key={option.optionId} title={option.description} className='diagram-option'>
            <label htmlFor={option.name}>
                <input
                    className='diagram-inputbox'
                    type='checkbox'
                    id={option.optionId}
                    name={option.name}
                    defaultChecked={option.currentValue}
                    onClick={(event: React.MouseEvent<HTMLInputElement>) => {
                        option.currentValue = event.currentTarget.checked
                        this.onLayoutOption(option.optionId, option.currentValue)
                    }}
                />
                {option.name}
            </label>
        </div>
    }

    /**
     * Renders an enum layout option as an HTML fieldset with multiple radio buttons.
     * @param option The enum layout option to render.
     */
    private renderEnum(option: LayoutOptionUIData): JSX.Element {
        const values: number[] = option.availableValues.k
        const readableValues = option.availableValues.v
        const initialValue = option.defaultValue.v
        const children: JSX.Element[] = []
        values.forEach((value, index) => {
            const readableValue = readableValues[index]
            children.push(this.renderEnumValue(value, readableValue, initialValue === readableValue, option))
        });
        return <div key={option.optionId} title={option.description} className='diagram-option-choice'>
            <legend className='diagram-option'>{option.name}</legend>
            {...children}
        </div>
    }

    /**
     * Renders a radio button input for an enum layout option.
     * @param value The value of the enum.
     * @param readableValue The human readable representation of the enum.
     * @param initialValue If this is the initial value.
     * @param option The option this radio button belongs to.
     */
    private renderEnumValue(value: number, readableValue: string, initialValue: boolean, option: LayoutOptionUIData): JSX.Element {
        return <div key={option.optionId + value} className='diagram-option'>
            <label htmlFor={readableValue}>
                <input
                    type='radio'
                    id={readableValue}
                    name={option.name}
                    defaultChecked={initialValue}
                    onClick={e => this.onLayoutOption(option.optionId, value)}
                />
                {readableValue}
            </label>
        </div>
    }

    /**
     * Called whenever a layout option has been clicked with a new value. Updates the option that belongs to this event.
     * @param optionId The identifier of the layout option connected to this event.
     * @param value The value that is clicked.
     */
    private onLayoutOption(optionId: string, value: any) {
        this.sendNewLayoutOption(optionId, value)
    }

    onActivateRequest(msg: Message): void {
        super.onActivateRequest(msg)
        // Always update the view on activate.
        this.onUpdateRequest(msg)
    }

    protected readonly onSendNewSynthesisOptionEmitter = new Emitter<SynthesisOption>()

    /**
     * Emit when a synthesis option has been changed.
     */
    readonly onSendNewSynthesisOption: Event<SynthesisOption> = this.onSendNewSynthesisOptionEmitter.event

    /**
     * Call this when a synthesis option changed and that should be communicated to other listening methods.
     * @param option The synthesis option that has changed.
     */
    public sendNewSynthesisOption(option: SynthesisOption): void {
        this.onSendNewSynthesisOptionEmitter.fire(option)
    }

    protected readonly onSendNewRenderOptionEmitter = new Emitter<RenderOption>()

    /**
     * Emit when a render option has been changed.
     */
    readonly onSendNewRenderOption: Event<RenderOption> = this.onSendNewRenderOptionEmitter.event

    /**
     * Call this when a render option changed and that should be communicated to other listening methods.
     * @param option The render option that has changed.
     */
    public sendNewRenderOption(option: RenderOption): void {
        this.onSendNewRenderOptionEmitter.fire(option)
    }

    protected readonly onSendNewLayoutOptionEmitter = new Emitter<LayoutOptionValue>()

    /**
     * Emit when a layout option has been changed.
     */
    readonly onSendNewLayoutOption: Event<LayoutOptionValue> = this.onSendNewLayoutOptionEmitter.event

    /**
     * Call this when a layout option changed and that should be communicated to other listening methods.
     * @param optionId The id of the option that has changed.
     * @param value The new value of the option.
     */
    public sendNewLayoutOption(optionId: string, value: any): void {
        this.onSendNewLayoutOptionEmitter.fire({optionId, value})
    }


    protected readonly onSendNewActionEmitter = new Emitter<string>()

    /**
     * Emit when an action has been issued.
     */
    readonly onSendNewAction: Event<string> = this.onSendNewActionEmitter.event

    /**
     * Call this when an action is issued and that should be communicated to other listening methods.
     * @param optionId The id of the option that has changed.
     */
    public sendNewAction(optionId: string): void {
        this.onSendNewActionEmitter.fire(optionId)
    }


    protected readonly onGetOptionsEmitter = new Emitter<DiagramOptionsViewWidget | undefined>()

    /**
     * Emit when options are requested manually.
     */
    readonly onGetOptions: Event<DiagramOptionsViewWidget | undefined> = this.onGetOptionsEmitter.event

    /**
     * Call this when this view should pull new options.
     */
    public getOptions(): void {
        this.onGetOptionsEmitter.fire(this)
    }
}<|MERGE_RESOLUTION|>--- conflicted
+++ resolved
@@ -472,11 +472,7 @@
         }
         // This is called before the target opened or closed, so the inverted current open value is the correct value to use here.
         option.currentValue = !clickedDetailsElement.open
-<<<<<<< HEAD
         window.localStorage.setItem(option.id, JSON.stringify(option))
-        this.sendNewSynthesisOption(option)
-=======
->>>>>>> a1a48be9
     }
 
     /**
