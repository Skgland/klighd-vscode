/*
 * KIELER - Kiel Integrated Environment for Layout Eclipse RichClient
 *
 * http://rtsys.informatik.uni-kiel.de/kieler
 *
 * Copyright 2018 by
 * + Kiel University
 *   + Department of Computer Science
 *     + Real-Time and Embedded Systems Group
 *
 * This code is provided under the terms of the Eclipse Public License (EPL).
 */

import { injectable, inject } from 'inversify'
import { AbstractViewContribution } from '@theia/core/lib/browser/shell/view-contribution'
import { DiagramOptionsViewWidget } from './diagramoptions-view-widget'
import { FrontendApplicationContribution, FrontendApplication } from '@theia/core/lib/browser/frontend-application'
import { EditorManager, EditorWidget } from '@theia/editor/lib/browser';
import { WidgetManager, Widget, DidCreateWidgetEvent } from '@theia/core/lib/browser';
import { KeithLanguageClientContribution } from 'keith-language/lib/browser/keith-language-client-contribution'
import { KeithDiagramManager } from 'keith-diagram/lib/keith-diagram-manager';
import URI from "@theia/core/lib/common/uri";
import { SynthesisOption } from '../common/option-models';
import { GET_OPTIONS, SET_OPTIONS } from '../common'
import { KeithDiagramWidgetRegistry } from 'keith-diagram/lib/keith-diagram-widget-registry';
import { DiagramWidgetRegistry } from 'theia-sprotty/lib'
import { KeithDiagramWidget } from 'keith-diagram/lib/keith-diagram-widget';
import { KeithDiagramServer } from 'keith-diagram/lib/keith-diagram-server';

export const DIAGRAM_OPTIONS_WIDGET_FACTORY_ID = 'diagramoptions-view'

@injectable()
export class DiagramOptionsViewContribution extends AbstractViewContribution<DiagramOptionsViewWidget> implements FrontendApplicationContribution {
    editorWidget: EditorWidget
    diagramOptionsViewWidget: DiagramOptionsViewWidget
    protected boundDiagramServer: KeithDiagramServer

    constructor(
        @inject(EditorManager) protected readonly editorManager: EditorManager,
        @inject(WidgetManager) protected readonly widgetManager: WidgetManager,
        @inject(KeithLanguageClientContribution) protected readonly client: KeithLanguageClientContribution,
        @inject(KeithDiagramManager) protected readonly diagramManager: KeithDiagramManager,
        @inject(DiagramWidgetRegistry) protected readonly diagramWidgetRegistry: DiagramWidgetRegistry
    ) {
        super({
            widgetId: DIAGRAM_OPTIONS_WIDGET_FACTORY_ID,
            widgetName: 'Diagram Options',
            defaultWidgetOptions: {
                area: 'right',
                rank: 500
            },
            toggleCommandId: 'diagramOptionsView:toggle'
        })

        editorManager.onCurrentEditorChanged(this.currentEditorChanged.bind(this))
        if (editorManager.activeEditor) {
            // if there is already an active editor, use that to initialize
            this.editorWidget = editorManager.activeEditor
            this.currentEditorChanged(this.editorWidget)
        }
        diagramManager.onDiagramOpened(this.onDiagramOpened.bind(this))
        widgetManager.onDidCreateWidget(this.onDidCreateWidget.bind(this))
        // TODO: when the diagram closes, also update the view to the default one
        const widgetPromise = this.widgetManager.getWidget('diagramoptions-view')
        widgetPromise.then(widget => {
            this.initializeDiagramOptionsViewWidget(widget)
        })
    }

    async initializeLayout(app: FrontendApplication): Promise<void> {
        await this.openView()
    }

    private initializeDiagramOptionsViewWidget(widget: Widget | undefined) {
        if (widget) {
            this.diagramOptionsViewWidget = widget as DiagramOptionsViewWidget
            this.diagramOptionsViewWidget.onSendNewOptions(this.sendNewOptions.bind(this))
            this.diagramOptionsViewWidget.onActivateRequest(this.updateContent.bind(this))
            if (this.editorWidget) {
                this.diagramOptionsViewWidget.sourceModelPath = this.editorWidget.editor.uri.toString()
            }
        }
     }

    async sendNewOptions() {
        const synthesisOptions = this.diagramOptionsViewWidget.getDiagramOptions()
        const lClient = await this.client.languageClient
        const param = {
            uri: this.editorWidget.editor.uri.toString(),
            synthesisOptions: synthesisOptions
        }
        await lClient.sendRequest(SET_OPTIONS, param)
    }

    onDidCreateWidget(e: DidCreateWidgetEvent): void {
        if (e.factoryId === DiagramOptionsViewWidget.widgetId) {
            this.initializeDiagramOptionsViewWidget(e.widget)
            this.updateContent()
        }
    }

    async onDiagramOpened(uri: URI) {
        if (this.diagramWidgetRegistry instanceof KeithDiagramWidgetRegistry) {
            const diagramWidget = this.diagramWidgetRegistry.getWidgetById(this.diagramWidgetRegistry.id())
            if (diagramWidget instanceof KeithDiagramWidget
                && diagramWidget.currentModelSource instanceof KeithDiagramServer
                && this.boundDiagramServer !== diagramWidget.currentModelSource) {
                    // Binds the diagram server to call this onModelUpdated function when its model gets updated.
                this.boundDiagramServer = diagramWidget.currentModelSource
                diagramWidget.currentModelSource.onModelUpdated(this.onModelUpdated.bind(this))
            }
        }
    }

    async onModelUpdated(uri: string) {
        if (this.diagramOptionsViewWidget) {
            this.updateContent()
        }
    }

    currentEditorChanged(eWidget: EditorWidget | undefined): void {
        if (eWidget) {
            this.editorWidget = eWidget
        }
        if (!this.diagramOptionsViewWidget || this.diagramOptionsViewWidget.isDisposed) {
            const widgetPromise = this.widgetManager.getWidget('diagramoptions-view')
            widgetPromise.then(widget => {
                this.initializeDiagramOptionsViewWidget(widget)
            })
        }
    }

<<<<<<< HEAD
    async updateContent() {
        const lClient = await this.client.languageClient
        const param = {
            uri: this.editorWidget.editor.uri.toString()
        }
        const options: SynthesisOption[] = await lClient.sendRequest(GET_OPTIONS, param) as SynthesisOption[]
        if (options) {
            options.forEach(option => option.currentValue = option.initialValue)
        }
        this.diagramOptionsViewWidget.setDiagramOptions(options)
        this.diagramOptionsViewWidget.sourceModelPath = this.editorWidget.editor.uri.toString()
        this.diagramOptionsViewWidget.update()
=======
    async updateContent() { // TODO: this should only update if a new diagram for a new source file or a new snapshot is requested, not when a diagram gets updated as well.
        if (this.editorWidget) {
            const lClient = await this.client.languageClient
            const param = {
                uri: this.editorWidget.editor.uri.toString()
            }
            const options: SynthesisOption[] = await lClient.sendRequest(GET_OPTIONS, param) as SynthesisOption[]
            if (options) {
                options.forEach(option => option.currentValue = option.initialValue)
            }
            this.diagramOptionsViewWidget.setDiagramOptions(options)
            this.diagramOptionsViewWidget.sourceModelPath = this.editorWidget.editor.uri.toString()
            this.diagramOptionsViewWidget.update()
        }
>>>>>>> d25e2be4
    }
}<|MERGE_RESOLUTION|>--- conflicted
+++ resolved
@@ -130,21 +130,7 @@
         }
     }
 
-<<<<<<< HEAD
     async updateContent() {
-        const lClient = await this.client.languageClient
-        const param = {
-            uri: this.editorWidget.editor.uri.toString()
-        }
-        const options: SynthesisOption[] = await lClient.sendRequest(GET_OPTIONS, param) as SynthesisOption[]
-        if (options) {
-            options.forEach(option => option.currentValue = option.initialValue)
-        }
-        this.diagramOptionsViewWidget.setDiagramOptions(options)
-        this.diagramOptionsViewWidget.sourceModelPath = this.editorWidget.editor.uri.toString()
-        this.diagramOptionsViewWidget.update()
-=======
-    async updateContent() { // TODO: this should only update if a new diagram for a new source file or a new snapshot is requested, not when a diagram gets updated as well.
         if (this.editorWidget) {
             const lClient = await this.client.languageClient
             const param = {
@@ -158,6 +144,5 @@
             this.diagramOptionsViewWidget.sourceModelPath = this.editorWidget.editor.uri.toString()
             this.diagramOptionsViewWidget.update()
         }
->>>>>>> d25e2be4
     }
 }