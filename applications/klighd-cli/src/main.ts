--- conflicted
+++ resolved
@@ -28,12 +28,8 @@
     Bookmark,
 } from "@kieler/klighd-core";
 import { LSPConnection } from "./services/connection";
-<<<<<<< HEAD
+import { LocalStorage } from "./services/persistence";
 import { getBookmarkViewport, getDiagramSourceUri, getLanguageId, readSearchParam, sleep } from "./helpers";
-=======
-import { LocalStorage } from "./services/persistence";
-import { getDiagramSourceUri, getLanguageId, readSearchParam, sleep } from "./helpers";
->>>>>>> 72e2eb42
 import { showSpinner, hideSpinner } from "./spinner";
 import { showPopup } from "./popup";
 
