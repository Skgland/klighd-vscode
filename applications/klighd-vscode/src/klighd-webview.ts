--- conflicted
+++ resolved
@@ -26,7 +26,6 @@
  * when a new webview is constructed.
  */
 export class KLighDWebview extends SprottyLspWebview {
-<<<<<<< HEAD
     /** Controls whether the diagram view updates after the active editor changes. */
     private syncWithEditor!: boolean;
     /**
@@ -34,11 +33,10 @@
      * is disabled.
      */
     private trackedIdentifier: SprottyDiagramIdentifier;
-=======
+    
     // `SprottyWebview` is only able to queue ActionMessages and Sprotty initialization messages.
     // Therefore, we have to use our own queue for custom messages.
     private queuedMessages: any[] = [];
->>>>>>> 22873f4c
 
     constructor(options: SprottyWebviewOptions) {
         super(options);
@@ -98,7 +96,6 @@
         );
     }
 
-<<<<<<< HEAD
     /** Changes the behavior of "sync with editor". If disabled, the diagram view will not update when the active editor changes. */
     setSyncWithEditor(sync: boolean): void {
         this.syncWithEditor = sync;
@@ -111,7 +108,8 @@
         // 3. Change the active editor and toggle sync with editor on
         // 4. Go back to the first editor. The diagram model will be requested four times. _WHO KNOWS WHY..._
         this.reloadContent(this.trackedIdentifier);
-=======
+    }
+
     /**
      * Send an arbitrary message to the webview.
      *
@@ -129,6 +127,5 @@
     /** Registers a message listener to handle received messages */
     onMessage(handler: (msg: any) => void): void {
         this.disposables.push(this.diagramPanel.webview.onDidReceiveMessage(handler));
->>>>>>> 22873f4c
     }
 }