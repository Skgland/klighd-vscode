--- conflicted
+++ resolved
@@ -17,12 +17,8 @@
     "watch": "tsc -w -p ./tsconfig.json"
   },
   "dependencies": {
-<<<<<<< HEAD
     "@kieler/keith-interactive": "0.1.0",
-    "@theia/core": "next",
-=======
     "inversify": "5.0.1",
->>>>>>> 71eb01b1
     "sprotty": "next"
   },
   "devDependencies": {
