<<<<<<< HEAD
import { inject, injectable, postConstruct } from "inversify";
=======
/*
 * KIELER - Kiel Integrated Environment for Layout Eclipse RichClient
 *
 * http://rtsys.informatik.uni-kiel.de/kieler
 *
 * Copyright 2021 by
 * + Kiel University
 *   + Department of Computer Science
 *     + Real-Time and Embedded Systems Group
 *
 * This program and the accompanying materials are made available under the
 * terms of the Eclipse Public License 2.0 which is available at
 * http://www.eclipse.org/legal/epl-2.0.
 *
 * SPDX-License-Identifier: EPL-2.0
 */

import { injectable } from "inversify";
>>>>>>> a42cb919
import { Action, ICommand } from "sprotty";
import { Registry } from "./base/registry";
import { Connection, NotificationType } from "./services";

/** User preferences that change how the diagram view behaves. */
export interface Preferences {
    /**
     * Resize the diagram to fit the viewport if it is redrawn after a model update
     * or a viewport resize.
     */
    resizeToFit: boolean;
    /** Uses a light background instead of an applied theme. */
    forceLightBackground: boolean;

    /** Indicates whether or not a text selection should select the corresponding diagram part. */
    shouldSelectDiagram: boolean;

    /** Indicates whether or nat a selection in the diagram should also highlight the corresponding text. */
    shouldSelectText: boolean;
}

/** {@link Registry} that stores user preferences which change the behavior of the diagram view. */
@injectable()
export class PreferencesRegistry extends Registry {
    private _preferences: Preferences;

    @inject(Connection) private connection: Connection;

    get preferences(): Preferences {
        return this._preferences;
    }

    constructor() {
        super();
        // Initialize default settings
        this._preferences = {
            resizeToFit: true,
            forceLightBackground: false,
            shouldSelectDiagram: true,
            shouldSelectText: false,
        };
    }

    @postConstruct()
    init(): void {
        // Notify the server about initial preferences.
        this.notifyServer();
    }

    handle(action: Action): void | Action | ICommand {
        if (SetPreferencesAction.isThisAction(action)) {
            this._preferences = {
                ...this._preferences,
                resizeToFit: action.preferences.resizeToFit ?? this._preferences.resizeToFit,
                forceLightBackground:
                    action.preferences.forceLightBackground ??
                    this.preferences.forceLightBackground,
                shouldSelectDiagram:
                    action.preferences.shouldSelectDiagram ?? this._preferences.shouldSelectDiagram,
                shouldSelectText:
                    action.preferences.shouldSelectText ?? this._preferences.shouldSelectText,
            };
            this.notifyListeners();
            this.notifyServer();
        }
    }

    /** Notifies the server about changed preferences that are supported by the server. */
    private notifyServer() {
        this.connection.onReady().then(() => {
            this.connection.sendNotification(NotificationType.SetPreferences, {
                "diagram.shouldSelectDiagram": this._preferences.shouldSelectDiagram,
                "diagram.shouldSelectText": this.preferences.shouldSelectText,
            });
        });
    }
}

/** Change the user preferences stored in the `klighd-core` container. */
export class SetPreferencesAction implements Action {
    static readonly KIND = "setPreferences";
    readonly kind = SetPreferencesAction.KIND;

    constructor(readonly preferences: Partial<Preferences>) {}

    /** Type predicate to narrow an action to this action. */
    static isThisAction(action: Action): action is SetPreferencesAction {
        return action.kind === SetPreferencesAction.KIND;
    }
}<|MERGE_RESOLUTION|>--- conflicted
+++ resolved
@@ -1,6 +1,3 @@
-<<<<<<< HEAD
-import { inject, injectable, postConstruct } from "inversify";
-=======
 /*
  * KIELER - Kiel Integrated Environment for Layout Eclipse RichClient
  *
@@ -18,8 +15,7 @@
  * SPDX-License-Identifier: EPL-2.0
  */
 
-import { injectable } from "inversify";
->>>>>>> a42cb919
+import { inject, injectable, postConstruct } from "inversify";
 import { Action, ICommand } from "sprotty";
 import { Registry } from "./base/registry";
 import { Connection, NotificationType } from "./services";
