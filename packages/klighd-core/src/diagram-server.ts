/*
 * KIELER - Kiel Integrated Environment for Layout Eclipse RichClient
 *
 * http://rtsys.informatik.uni-kiel.de/kieler
 *
 * Copyright 2021 by
 * + Kiel University
 *   + Department of Computer Science
 *     + Real-Time and Embedded Systems Group
 *
 * This program and the accompanying materials are made available under the
 * terms of the Eclipse Public License 2.0 which is available at
 * http://www.eclipse.org/legal/epl-2.0.
 *
 * SPDX-License-Identifier: EPL-2.0
 */

import { RefreshDiagramAction } from "@kieler/klighd-interactive/lib/actions";
import {
    DeleteLayerConstraintAction,
    DeletePositionConstraintAction,
    DeleteStaticConstraintAction,
    SetLayerConstraintAction,
    SetPositionConstraintAction,
    SetStaticConstraintAction,
} from "@kieler/klighd-interactive/lib/layered/actions";
import {
    RectPackDeletePositionConstraintAction,
    RectPackSetPositionConstraintAction,
    SetAspectRatioAction,
} from "@kieler/klighd-interactive/lib/rect-packing/actions";
import { inject, injectable } from "inversify";
import {
    ActionHandlerRegistry,
    BringToFrontAction,
    DiagramServerProxy,
    GetViewportAction,
    ICommand,
    SetModelCommand,
    SwitchEditModeAction,
    TYPES,
    ViewportResult,
} from "sprotty";
import {
    Action,
    ActionMessage,
    findElement,
    generateRequestId,
    RequestPopupModelAction,
    SelectAction,
    SetPopupModelAction,
    UpdateModelAction,
} from "sprotty-protocol";
import {
    CheckedImagesAction,
    CheckImagesAction,
    KlighdFitToScreenAction,
    Pair,
    PerformActionAction,
    RefreshLayoutAction,
    RequestDiagramPieceAction,
    SetDiagramPieceAction,
    StoreImagesAction,
} from "./actions/actions";
import { GoToBookmarkAction } from "./bookmarks/bookmark";
import { BookmarkRegistry } from "./bookmarks/bookmark-registry";
import { DISymbol } from "./di.symbols";
import { GridDiagramPieceRequestManager, IDiagramPieceRequestManager } from './diagram-piece-request-manager';
import { RequestKlighdPopupModelAction } from "./hover/hover";
import { PopupModelProvider } from "./hover/popup-provider";
import { RenderOptionsRegistry, ResizeToFit } from "./options/render-options-registry";
import { IncrementalDiagramGeneratorOption, PreferencesRegistry } from "./preferences-registry";
import { Connection, SessionStorage } from "./services";
import { SetSynthesisAction } from "./syntheses/actions";
import { UpdateDepthMapModelAction } from "./update/update-depthmap-model";

/**
 * This class extends {@link DiagramServer} to handle different `klighd-core` specific
 * actions and forward them to the server is required.
 */
@injectable()
export class KlighdDiagramServer extends DiagramServerProxy {
    /** Generic connection to the server used to send and receive actions. */
    private _connection: Connection;

    childrenToRequestQueue: IDiagramPieceRequestManager = new GridDiagramPieceRequestManager
    // childrenToRequestQueue: IDiagramPieceRequestManager = new QueueDiagramPieceRequestManager

    @inject(SessionStorage) private sessionStorage: SessionStorage;
    @inject(TYPES.IPopupModelProvider) private popupModelProvider: PopupModelProvider;
    @inject(DISymbol.PreferencesRegistry) private preferencesRegistry: PreferencesRegistry;
    @inject(DISymbol.RenderOptionsRegistry) private renderOptionsRegistry: RenderOptionsRegistry;
    @inject(DISymbol.BookmarkRegistry) private bookmarkRegistry: BookmarkRegistry;


    constructor(@inject(Connection) connection: Connection) {
        super();
        this._connection = connection;
        connection.onMessageReceived(this.messageReceived.bind(this));
    }

    protected sendMessage(message: ActionMessage): void {
        this._connection.sendMessage(message);
    }

    messageReceived(message: ActionMessage): void {
        super.messageReceived(message);

        const wasDiagramModelUpdated =
            message.action.kind === SetModelCommand.KIND ||
            message.action.kind === UpdateModelAction.KIND;
        if (wasDiagramModelUpdated) {
            this.actionDispatcher.dispatch(UpdateDepthMapModelAction.create());

            if (this.preferencesRegistry.getValue(IncrementalDiagramGeneratorOption)) {
                // After model is received request first piece.

                // TODO: Here some state aware process should handle requesting pieces
                //       This needs to be initialized here, probably also do this stuff
                //       with commands
                // get root diagram piece
                this.childrenToRequestQueue.reset()
                this.actionDispatcher.dispatch(RequestDiagramPieceAction.create(generateRequestId(), '$root'))
            }
            if (this.bookmarkRegistry.initialBookmark) {
<<<<<<< HEAD
                this.actionDispatcher.dispatch(GoToBookmarkAction.create(this.bookmarkRegistry.initialBookmark))
            } else if (this.preferencesRegistry.preferences.resizeToFit) {
                this.actionDispatcher.dispatch(KlighdFitToScreenAction.create(true));
=======
                this.actionDispatcher.dispatch(new GoToBookmarkAction(this.bookmarkRegistry.initialBookmark))
            } else if (this.renderOptionsRegistry.getValue(ResizeToFit)) {
                this.actionDispatcher.dispatch(new KlighdFitToScreenAction(true));
>>>>>>> dd63f772
            }
        } else if (message.action.kind === SetDiagramPieceAction.KIND) {
            // add any children of the requested piece as stubs into queue
            if ((message.action as SetDiagramPieceAction).diagramPiece.children !== undefined) {
                const children = (message.action as SetDiagramPieceAction).diagramPiece.children!
                children.forEach(element => {
                    // FIXME: not all types of children should be added here, edges for example are already
                    //        complete as they can't have any own children
                    this.childrenToRequestQueue.enqueue((message.action as SetDiagramPieceAction).diagramPiece.id, element)
                });
            }
            if (this.childrenToRequestQueue.front() !== undefined) {

                // get viewport
                this.actionDispatcher.dispatch(GetViewportAction.create())
            }
        }
    }

    handleLocally(action: Action): boolean {
        // In contract to the name, this should return true, if the actions should be
        // sent to the server. Don't know what the Sprotty folks where thinking when they named it...
        switch (action.kind) {
            case PerformActionAction.KIND:
                return true;
            case RefreshDiagramAction.KIND:
                return true;
            case RefreshLayoutAction.KIND:
                return true;
            case RequestDiagramPieceAction.KIND:
                return true;
            case SetSynthesisAction.KIND:
                return true;
        }
        return super.handleLocally(action);
    }

    initialize(registry: ActionHandlerRegistry): void {
        super.initialize(registry);

        // Register the KLighD specific new actions.
        registry.register(BringToFrontAction.KIND, this);
        registry.register(CheckImagesAction.KIND, this);
        registry.register(CheckedImagesAction.KIND, this);
        registry.register(DeleteLayerConstraintAction.KIND, this);
        registry.register(DeletePositionConstraintAction.KIND, this);
        registry.register(DeleteStaticConstraintAction.KIND, this);
        registry.register(PerformActionAction.KIND, this);
        registry.register(RectPackSetPositionConstraintAction.KIND, this);
        registry.register(RectPackDeletePositionConstraintAction.KIND, this);
        registry.register(RefreshDiagramAction.KIND, this);
        registry.register(RefreshLayoutAction.KIND, this);
        registry.register(RequestPopupModelAction.KIND, this);
        registry.register(RequestDiagramPieceAction.KIND, this);
        registry.register(SetAspectRatioAction.KIND, this);
        registry.register(SetLayerConstraintAction.KIND, this);
        registry.register(SetPositionConstraintAction.KIND, this);
        registry.register(SetStaticConstraintAction.KIND, this);
        registry.register(SetSynthesisAction.KIND, this);
        registry.register(StoreImagesAction.KIND, this);
        registry.register(SwitchEditModeAction.KIND, this);
        registry.register(SelectAction.KIND, this);
        registry.register(SetDiagramPieceAction.KIND, this);
        registry.register(ViewportResult.KIND, this);
    }

    handle(action: Action): void | ICommand | Action {

        if (action.kind === BringToFrontAction.KIND || action.kind === SwitchEditModeAction.KIND) {
            // Actions that should be ignored and not further handled by this diagram server
            return;
        }

        if (action.kind === CheckImagesAction.KIND) {
            this.handleCheckImages(action as CheckImagesAction);
        } else if (action.kind === StoreImagesAction.KIND) {
            this.handleStoreImages(action as StoreImagesAction);
        } else if (action.kind === RequestPopupModelAction.KIND) {
            // Handle RequestPopupModelAction if they are modified RequestKlighdPopupModelAction.
            // Other PopupModel requests are simply ignored.
            if (RequestKlighdPopupModelAction.isThisAction(action))
                this.handleRequestKlighdPopupModel(action as RequestKlighdPopupModelAction);
        } else if (action.kind === RequestDiagramPieceAction.KIND) {
            this.handleRequestDiagramPiece(action as RequestDiagramPieceAction)
        } else if (action.kind === ViewportResult.KIND) {
            this.handleViewportResult(action as ViewportResult)
        } else {
            super.handle(action);
        }
    }

    handleCheckImages(action: CheckImagesAction): void {
        // check in local storage, if these images are already stored. If not, send back a request for those images.
        const notCached: Pair<string, string>[] = [];
        for (const image of (action as CheckImagesAction).images) {
            const id = KlighdDiagramServer.imageToSessionStorageString(
                image.bundleName,
                image.imagePath
            );
            if (!this.sessionStorage.getItem(id)) {
                notCached.push({ k: image.bundleName, v: image.imagePath });
            }
        }
        this.actionDispatcher.dispatch(CheckedImagesAction.create(notCached));
    }

    handleStoreImages(action: StoreImagesAction): void {
        // Put the new images in session storage.
        for (const imagePair of (action as StoreImagesAction).images) {
            const imageIdentifier = imagePair.k;
            const id = KlighdDiagramServer.imageToSessionStorageString(
                imageIdentifier.k,
                imageIdentifier.v
            );
            const imageString = imagePair.v;
            this.sessionStorage.setItem(id, imageString);
        }
    }

    /**
     * Converts the representation of the image data into a single string for identification in sessionStorage.
     *
     * @param bundleName The bundle name of the image.
     * @param imagePath The image path of the image.
     */
    private static imageToSessionStorageString(bundleName: string, imagePath: string) {
        return bundleName + ":" + imagePath;
    }

    /**
     * Handles Popup Requests because the action requires the currentRoot,
     * which is stored as a protected property in the super class.
     */
    handleRequestKlighdPopupModel(action: RequestKlighdPopupModelAction): boolean {
        const element = findElement(this.currentRoot, action.elementId);
        if (element) {
            const model = this.popupModelProvider.getPopupModel(action, element);

            if (model) {
                this.actionDispatcher.dispatch(SetPopupModelAction.create(model));
            }
        }
        return false;
    }

    handleRequestDiagramPiece(action: RequestDiagramPieceAction): void {
        this.forwardToServer(action)
    }

    handleViewportResult(action: ViewportResult): void {
        this.childrenToRequestQueue.setViewport(action)
        const child = this.childrenToRequestQueue.dequeue()!
        this.actionDispatcher.dispatch(RequestDiagramPieceAction.create(generateRequestId(), child.id))
    }
}<|MERGE_RESOLUTION|>--- conflicted
+++ resolved
@@ -123,15 +123,9 @@
                 this.actionDispatcher.dispatch(RequestDiagramPieceAction.create(generateRequestId(), '$root'))
             }
             if (this.bookmarkRegistry.initialBookmark) {
-<<<<<<< HEAD
                 this.actionDispatcher.dispatch(GoToBookmarkAction.create(this.bookmarkRegistry.initialBookmark))
-            } else if (this.preferencesRegistry.preferences.resizeToFit) {
+            } else if (this.renderOptionsRegistry.getValue(ResizeToFit)) {
                 this.actionDispatcher.dispatch(KlighdFitToScreenAction.create(true));
-=======
-                this.actionDispatcher.dispatch(new GoToBookmarkAction(this.bookmarkRegistry.initialBookmark))
-            } else if (this.renderOptionsRegistry.getValue(ResizeToFit)) {
-                this.actionDispatcher.dispatch(new KlighdFitToScreenAction(true));
->>>>>>> dd63f772
             }
         } else if (message.action.kind === SetDiagramPieceAction.KIND) {
             // add any children of the requested piece as stubs into queue
