{
    "private": true,
    "name": "keith-app",
    "version": "0.1.0",
    "author": "Kiel University <rt-kieler-devel@informatik.uni-kiel.de>",
    "license": "EPL-1.0",
    "dependencies": {
        "@fortawesome/fontawesome-free" : "^5.7.2",
        "@theia/core": "latest",
        "@theia/editor": "latest",
        "@theia/editorconfig": "latest",
        "@theia/file-search": "latest",
        "@theia/filesystem": "latest",
        "@theia/languages": "latest",
        "@theia/markers": "latest",
        "@theia/messages": "latest",
        "@theia/metrics": "latest",
        "@theia/monaco": "latest",
        "@theia/navigator": "latest",
        "@theia/outline-view": "latest",
        "@theia/preferences": "latest",
        "@theia/preferences-api": "latest",
        "@theia/preview": "latest",
        "@theia/process": "latest",
        "@theia/search-in-workspace": "latest",
        "@theia/terminal": "latest",
        "@theia/userstorage": "latest",
        "@theia/variable-resolver": "latest",
        "@theia/workspace": "latest",
        "keith-diagram-options": "0.1.0",
        "keith-kicool": "0.1.0",
        "vscode-jsonrpc": "^4.0.0",
        "vscode-nsfw": "^1.1.2"
    },
    "devDependencies": {
        "@theia/cli": "latest",
        "reflect-metadata": "^0.1.13"
    },
    "scripts": {
        "prepare": "theia build --mode development",
        "start": "theia start --root-dir=../workspace",
<<<<<<< HEAD
        "socket": "node ./src-gen/backend/main.js --root-dir=../workspace --LSP_PORT=5007 --port=3000 --loglevel=debug --no-cluster",
        "watch": "theia build --watch"
=======
        "socket": "node ./src-gen/backend/main.js --root-dir=../workspace --LSP_PORT=5007 --port=3000 --loglevel=debug",
        "watch": "theia build --watch --mode development"
>>>>>>> 9a79ec9c
    },
    "theia": {
        "target": "browser"
    }
}<|MERGE_RESOLUTION|>--- conflicted
+++ resolved
@@ -39,13 +39,8 @@
     "scripts": {
         "prepare": "theia build --mode development",
         "start": "theia start --root-dir=../workspace",
-<<<<<<< HEAD
         "socket": "node ./src-gen/backend/main.js --root-dir=../workspace --LSP_PORT=5007 --port=3000 --loglevel=debug --no-cluster",
-        "watch": "theia build --watch"
-=======
-        "socket": "node ./src-gen/backend/main.js --root-dir=../workspace --LSP_PORT=5007 --port=3000 --loglevel=debug",
         "watch": "theia build --watch --mode development"
->>>>>>> 9a79ec9c
     },
     "theia": {
         "target": "browser"
