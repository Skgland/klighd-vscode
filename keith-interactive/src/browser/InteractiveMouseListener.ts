import {
    MoveMouseListener, SModelElement, Action, findParentByFeature, isMoveable, SRoutingHandle,
    isCreatingOnDrag, SelectAllAction, edgeInProgressID, SelectAction, SwitchEditModeAction,
    edgeInProgressTargetHandleID, SRoutableElement, translatePoint, findChildrenAtPosition,
    isConnectable, ReconnectAction, SChildElement, DeleteElementAction, CommitModelAction, SNode
} from "sprotty";

import { inject, injectable } from 'inversify';
import { LSTheiaDiagramServer, DiagramLanguageClient, DiagramWidget } from "sprotty-theia/lib/"
import { EditorManager } from "@theia/editor/lib/browser";
import { NotificationType } from "@theia/languages/lib/browser";
import URI from "@theia/core/lib/common/uri";
import { KNode } from "./ConstraintClasses";
<<<<<<< HEAD
import { LayerConstraint, PositionConstraint, StaticConstraint } from './Constraint-types';
=======
import { PositionConstraint, StaticConstraint } from './Constraint-types';
// import { DeleteConstraint } from '@kieler/keith-constraints/lib/DeleteConstraint';
>>>>>>> e4d7ff0d
import { filterKNodes, getLayerOfNode, getNodesOfLayer, getPosInLayer } from "./ConstraintUtils";


export const goodbyeType = new NotificationType<string, void>('keith/constraintsLC/sayGoodbye')

@injectable()
export class InteractiveMouseListener extends MoveMouseListener {
    editorManager: EditorManager
    diagramClient: DiagramLanguageClient
    uri: URI
    widget: DiagramWidget

    constructor(@inject(LSTheiaDiagramServer) dserver: LSTheiaDiagramServer
    ) {
        super();
        console.log("Konstruktor")
        this.diagramClient = dserver.connector.diagramLanguageClient
        this.editorManager = dserver.connector.editorManager
        this.widget = dserver.connector.diagramManager.all[0]
        this.uri = this.widget.uri
        this.waitOnLCContribution()
    }

    onMessageReceived(str: string) {
        console.log("Message was received: " + str)
    }

    async waitOnLCContribution() {
        const lClient = await this.diagramClient.languageClient
        while (!this.diagramClient.languageClientContribution.running) {
            await this.delay(120)
        }
        lClient.onNotification(goodbyeType, this.onMessageReceived.bind(this))
    }

    delay(ms: number) {
        return new Promise(resolve => setTimeout(resolve, ms))
    }

    mouseDown(target: SModelElement, event: MouseEvent): Action[] {
        const result: Action[] = [];
        if (event.button === 0) {
            const moveable = findParentByFeature(target, isMoveable);
            const isRoutingHandle = target instanceof SRoutingHandle;
            if (moveable !== undefined || isRoutingHandle || isCreatingOnDrag(target)) {
                this.lastDragPosition = { x: event.pageX, y: event.pageY };
            } else {
                this.lastDragPosition = undefined;
            }
            this.hasDragged = false;
            if (isCreatingOnDrag(target)) {
                result.push(new SelectAllAction(false));
                result.push(target.createAction(edgeInProgressID));
                result.push(new SelectAction([edgeInProgressID], []));
                result.push(new SwitchEditModeAction([edgeInProgressID], []));
                result.push(new SelectAction([edgeInProgressTargetHandleID], []));
                result.push(new SwitchEditModeAction([edgeInProgressTargetHandleID], []));
            } else if (isRoutingHandle) {
                result.push(new SwitchEditModeAction([target.id], []));
            }
        }

        if (target instanceof SNode) {
            // save the coordinates as shadow coordinates
            let targetNode = target as KNode
            targetNode.shadowX = targetNode.position.x
            targetNode.shadowY = targetNode.position.y
            targetNode.shadow = true
        }

        return result;
    }

    mouseUp(target: SModelElement, event: MouseEvent): Action[] {
        const result: Action[] = [];
        let hasReconnected = false;
        if (this.lastDragPosition) {
            target.root.index.all()
                .forEach(element => {
                    if (element instanceof SRoutingHandle) {
                        const parent = element.parent;
                        if (parent instanceof SRoutableElement && element.danglingAnchor) {
                            const handlePos = this.getHandlePosition(element);
                            if (handlePos) {
                                const handlePosAbs = translatePoint(handlePos, element.parent, element.root);
                                const newEnd = findChildrenAtPosition(target.root, handlePosAbs)
                                    .find(e => isConnectable(e) && e.canConnect(parent, element.kind as ('source' | 'target')));
                                if (newEnd && this.hasDragged) {
                                    result.push(new ReconnectAction(element.parent.id,
                                        element.kind === 'source' ? newEnd.id : parent.sourceId,
                                        element.kind === 'target' ? newEnd.id : parent.targetId));
                                    hasReconnected = true;
                                }
                            }
                        }
                        if (element.editMode)
                            result.push(new SwitchEditModeAction([], [element.id]));
                    }
                });
        }
        if (!hasReconnected) {
            const edgeInProgress = target.root.index.getById(edgeInProgressID);
            if (edgeInProgress instanceof SChildElement) {
                const deleteIds: string[] = [];
                deleteIds.push(edgeInProgressID);
                edgeInProgress.children.forEach(c => {
                    if (c instanceof SRoutingHandle && c.danglingAnchor)
                        deleteIds.push(c.danglingAnchor.id);
                });
                result.push(new DeleteElementAction(deleteIds));
            }
        }
        if (this.hasDragged) {
            result.push(new CommitModelAction());

            // if a node is moved set properties
            if (target instanceof SNode) {
                this.setProperty(target);
                (target as KNode).shadow = false
            }
        }
        this.hasDragged = false;
        this.lastDragPosition = undefined;
        return result;
    }

    /**
     * Sets properties of the target accordingly to the position the target is moved to
     * @param target SModelElement that is moved
     */
    private setProperty(target: SModelElement): void {
        let targetNode: KNode = target as KNode
        let nodes = filterKNodes(targetNode.parent.children)
        // calculate layer and position the target has in the graph at the new position
        let layerOfTarget = getLayerOfNode(targetNode, nodes)
        let nodesOfLayer = getNodesOfLayer(layerOfTarget, nodes)
        let positionOfTarget = getPosInLayer(nodesOfLayer, targetNode)

        this.uri = this.widget.uri
        let uriStr = this.uri.toString(true)

        let constraintSet = false

        // layer constraint should only be set if the layer index changed
        if (targetNode.layerId !== layerOfTarget) {
            constraintSet = true

<<<<<<< HEAD
            if (targetNode.layerId !== layerOfTarget || targetNode.posId !== positionOfTarget) {
                // If layer and positional constraint should be set - send them both in one StaticConstraint
                let sc: StaticConstraint = new StaticConstraint(uriStr, targetNode.id, layerOfTarget, positionOfTarget)
                this.diagramClient.languageClient.then(lClient => {
                    lClient.sendNotification("keith/constraints/setStaticConstraint", sc)
                })
            } else {

                // set a simple  layer constraint
                let lc: LayerConstraint = new LayerConstraint(uriStr, targetNode.id, layerOfTarget)
                this.diagramClient.languageClient.then(lClient => {
                    lClient.sendNotification("keith/constraints/setLayerConstraint", lc)
                })
            }
=======
            // If layer and positional Constraint should be set - send them both in one StaticConstraint
            let sc: StaticConstraint = new StaticConstraint(uriStr, targetNode.id, layerOfTarget, positionOfTarget)
            this.diagramClient.languageClient.then(lClient => {
                lClient.sendNotification("keith/constraints/setStaticConstraint", sc)
            })
>>>>>>> e4d7ff0d
        } else {

            // position constraint should only be set if the position of the node changed
            if (targetNode.layerId !== layerOfTarget || targetNode.posId !== positionOfTarget) {
                constraintSet = true
                // set the position constraint
                let pc: PositionConstraint = new PositionConstraint(uriStr, targetNode.id, positionOfTarget)
                this.diagramClient.languageClient.then(lClient => {
                    lClient.sendNotification("keith/constraints/setPositionConstraint", pc)
                })
            }
        }
        // If the node was moved without setting a constraint - let it snap back
        if (!constraintSet) {
            /*let dc: DeleteConstraint = new DeleteConstraint(uriStr, targetNode.id)
            this.diagramClient.languageClient.then(lClient => { lClient.sendNotification("keith/constraints/deleteStaticConstraint", dc) })*/
            this.diagramClient.languageClient.then(lClient => { lClient.sendNotification("keith/constraints/refreshLayout", uriStr) })
        }

    }



}<|MERGE_RESOLUTION|>--- conflicted
+++ resolved
@@ -11,12 +11,7 @@
 import { NotificationType } from "@theia/languages/lib/browser";
 import URI from "@theia/core/lib/common/uri";
 import { KNode } from "./ConstraintClasses";
-<<<<<<< HEAD
-import { LayerConstraint, PositionConstraint, StaticConstraint } from './Constraint-types';
-=======
 import { PositionConstraint, StaticConstraint } from './Constraint-types';
-// import { DeleteConstraint } from '@kieler/keith-constraints/lib/DeleteConstraint';
->>>>>>> e4d7ff0d
 import { filterKNodes, getLayerOfNode, getNodesOfLayer, getPosInLayer } from "./ConstraintUtils";
 
 
@@ -164,32 +159,15 @@
         if (targetNode.layerId !== layerOfTarget) {
             constraintSet = true
 
-<<<<<<< HEAD
-            if (targetNode.layerId !== layerOfTarget || targetNode.posId !== positionOfTarget) {
-                // If layer and positional constraint should be set - send them both in one StaticConstraint
-                let sc: StaticConstraint = new StaticConstraint(uriStr, targetNode.id, layerOfTarget, positionOfTarget)
-                this.diagramClient.languageClient.then(lClient => {
-                    lClient.sendNotification("keith/constraints/setStaticConstraint", sc)
-                })
-            } else {
-
-                // set a simple  layer constraint
-                let lc: LayerConstraint = new LayerConstraint(uriStr, targetNode.id, layerOfTarget)
-                this.diagramClient.languageClient.then(lClient => {
-                    lClient.sendNotification("keith/constraints/setLayerConstraint", lc)
-                })
-            }
-=======
             // If layer and positional Constraint should be set - send them both in one StaticConstraint
             let sc: StaticConstraint = new StaticConstraint(uriStr, targetNode.id, layerOfTarget, positionOfTarget)
             this.diagramClient.languageClient.then(lClient => {
                 lClient.sendNotification("keith/constraints/setStaticConstraint", sc)
             })
->>>>>>> e4d7ff0d
         } else {
 
             // position constraint should only be set if the position of the node changed
-            if (targetNode.layerId !== layerOfTarget || targetNode.posId !== positionOfTarget) {
+            if (targetNode.posId !== positionOfTarget) {
                 constraintSet = true
                 // set the position constraint
                 let pc: PositionConstraint = new PositionConstraint(uriStr, targetNode.id, positionOfTarget)
